--- conflicted
+++ resolved
@@ -279,19 +279,13 @@
                 ? range.end.line - range.start.line
                 : 0;
 
-<<<<<<< HEAD
-            new Array(numberOfLines + numberOfNewLines - numberOfLinesDeleted).fill(0).forEach((_, i: number) => {
-                if (linesText[i].trim() !== "") {
-                    linesSet.add(linesStart + i);
-                }
-            });
-=======
             new Array(numberOfLines + numberOfNewLines - numberOfLinesDeleted)
                 .fill(0)
                 .forEach((_, i: number) => {
-                    linesSet.add(linesStart + i);
+                    if (linesText[i].trim() !== "") {
+                        linesSet.add(linesStart + i);
+                    }
                 });
->>>>>>> e1799c10
         });
         const lines = [...linesSet] as number[];
         const char = contentChanges.slice(-1)[0].range.end.character + 1;
